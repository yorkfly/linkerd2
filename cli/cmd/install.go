package cmd

import (
	"bytes"
	"fmt"
	"io"
	"io/ioutil"
	"os"
	"path"
	"strings"

	"github.com/linkerd/linkerd2/cli/static"
	"github.com/linkerd/linkerd2/pkg/k8s"
	uuid "github.com/satori/go.uuid"
	log "github.com/sirupsen/logrus"
	"github.com/spf13/cobra"
	"k8s.io/helm/pkg/chartutil"
	"k8s.io/helm/pkg/proto/hapi/chart"
	"k8s.io/helm/pkg/renderutil"
	"k8s.io/helm/pkg/timeconv"
	"sigs.k8s.io/yaml"
)

type installConfig struct {
	Namespace                  string
	ControllerImage            string
	WebImage                   string
	PrometheusImage            string
	PrometheusVolumeName       string
	GrafanaImage               string
	GrafanaVolumeName          string
	ControllerReplicas         uint
	ImagePullPolicy            string
	UUID                       string
	CliVersion                 string
	ControllerLogLevel         string
	ControllerComponentLabel   string
	CreatedByAnnotation        string
	DestinationAPIPort         uint
	ProxyContainerName         string
	InboundPort                uint
	OutboundPort               uint
	IgnoreInboundPorts         string
	IgnoreOutboundPorts        string
	InboundAcceptKeepaliveMs   uint
	OutboundConnectKeepaliveMs uint
	ProxyAutoInjectEnabled     bool
	ProxyInjectAnnotation      string
	ProxyInjectDisabled        string
	ProxyLogLevel              string
	ProxyUID                   int64
	ProxyMetricsPort           uint
	ProxyControlPort           uint
	ProxySpecFileName          string
	ProxyInitSpecFileName      string
	ProxyInitImage             string
	ProxyImage                 string
	ProxyResourceRequestCPU    string
	ProxyResourceRequestMemory string
	SingleNamespace            bool
	EnableHA                   bool
	ControllerUID              int64
	ProfileSuffixes            string
	EnableH2Upgrade            bool
	NoInitContainer            bool
}

// installOptions holds values for command line flags that apply to the install
// command. All fields in this struct should have corresponding flags added in
// the newCmdInstall func later in this file. It also embeds proxyConfigOptions
// in order to hold values for command line flags that apply to both inject and
// install.
type installOptions struct {
	controllerReplicas uint
	controllerLogLevel string
	proxyAutoInject    bool
	singleNamespace    bool
	highAvailability   bool
	controllerUID      int64
	disableH2Upgrade   bool
	*proxyConfigOptions
}

const (
	prometheusProxyOutboundCapacity = 10000
	defaultControllerReplicas       = 1
	defaultHAControllerReplicas     = 3

<<<<<<< HEAD
	baseTemplateName          = "templates/base.yaml"
	proxyInjectorTemplateName = "templates/proxy_injector.yaml"
=======
	nsTemplateName             = "templates/namespace.yaml"
	controllerTemplateName     = "templates/controller.yaml"
	webTemplateName            = "templates/web.yaml"
	prometheusTemplateName     = "templates/prometheus.yaml"
	grafanaTemplateName        = "templates/grafana.yaml"
	serviceprofileTemplateName = "templates/serviceprofile.yaml"
	proxyInjectorTemplateName  = "templates/proxy_injector.yaml"
>>>>>>> b3cab724
)

func newInstallOptions() *installOptions {
	return &installOptions{
		controllerReplicas: defaultControllerReplicas,
		controllerLogLevel: "info",
		proxyAutoInject:    false,
		singleNamespace:    false,
		highAvailability:   false,
		controllerUID:      2103,
		disableH2Upgrade:   false,
		proxyConfigOptions: newProxyConfigOptions(),
	}
}

func newCmdInstall() *cobra.Command {
	options := newInstallOptions()

	cmd := &cobra.Command{
		Use:   "install [flags]",
		Short: "Output Kubernetes configs to install Linkerd",
		Long:  "Output Kubernetes configs to install Linkerd.",
		RunE: func(cmd *cobra.Command, args []string) error {
			config, err := validateAndBuildConfig(options)
			if err != nil {
				return err
			}

			return render(*config, os.Stdout, options)
		},
	}

	addProxyConfigFlags(cmd, options.proxyConfigOptions)
	cmd.PersistentFlags().UintVar(&options.controllerReplicas, "controller-replicas", options.controllerReplicas, "Replicas of the controller to deploy")
	cmd.PersistentFlags().StringVar(&options.controllerLogLevel, "controller-log-level", options.controllerLogLevel, "Log level for the controller and web components")
	cmd.PersistentFlags().BoolVar(&options.proxyAutoInject, "proxy-auto-inject", options.proxyAutoInject, "Enable proxy sidecar auto-injection via a webhook (default false)")
	cmd.PersistentFlags().BoolVar(&options.singleNamespace, "single-namespace", options.singleNamespace, "Experimental: Configure the control plane to only operate in the installed namespace (default false)")
	cmd.PersistentFlags().BoolVar(&options.highAvailability, "ha", options.highAvailability, "Experimental: Enable HA deployment config for the control plane (default false)")
	cmd.PersistentFlags().Int64Var(&options.controllerUID, "controller-uid", options.controllerUID, "Run the control plane components under this user ID")
	cmd.PersistentFlags().BoolVar(&options.disableH2Upgrade, "disable-h2-upgrade", options.disableH2Upgrade, "Prevents the controller from instructing proxies to perform transparent HTTP/2 upgrading (default false)")
	return cmd
}

func validateAndBuildConfig(options *installOptions) (*installConfig, error) {
	if err := options.validate(); err != nil {
		return nil, err
	}

	ignoreInboundPorts := []string{
		fmt.Sprintf("%d", options.proxyControlPort),
		fmt.Sprintf("%d", options.proxyMetricsPort),
	}
	for _, p := range options.ignoreInboundPorts {
		ignoreInboundPorts = append(ignoreInboundPorts, fmt.Sprintf("%d", p))
	}
	ignoreOutboundPorts := []string{}
	for _, p := range options.ignoreOutboundPorts {
		ignoreOutboundPorts = append(ignoreOutboundPorts, fmt.Sprintf("%d", p))
	}

	if options.highAvailability && options.controllerReplicas == defaultControllerReplicas {
		options.controllerReplicas = defaultHAControllerReplicas
	}

	if options.highAvailability && options.proxyCPURequest == "" {
		options.proxyCPURequest = "10m"
	}

	if options.highAvailability && options.proxyMemoryRequest == "" {
		options.proxyMemoryRequest = "20Mi"
	}

	profileSuffixes := "."
	if options.proxyConfigOptions.disableExternalProfiles {
		profileSuffixes = "svc.cluster.local."
	}

	return &installConfig{
		Namespace:                  controlPlaneNamespace,
		ControllerImage:            fmt.Sprintf("%s/controller:%s", options.dockerRegistry, options.linkerdVersion),
		WebImage:                   fmt.Sprintf("%s/web:%s", options.dockerRegistry, options.linkerdVersion),
		PrometheusImage:            "prom/prometheus:v2.7.1",
		PrometheusVolumeName:       "data",
		GrafanaImage:               fmt.Sprintf("%s/grafana:%s", options.dockerRegistry, options.linkerdVersion),
		GrafanaVolumeName:          "data",
		ControllerReplicas:         options.controllerReplicas,
		ImagePullPolicy:            options.imagePullPolicy,
		UUID:                       uuid.NewV4().String(),
		CliVersion:                 k8s.CreatedByAnnotationValue(),
		ControllerLogLevel:         options.controllerLogLevel,
		ControllerComponentLabel:   k8s.ControllerComponentLabel,
		ControllerUID:              options.controllerUID,
		CreatedByAnnotation:        k8s.CreatedByAnnotation,
		DestinationAPIPort:         options.destinationAPIPort,
		ProxyContainerName:         k8s.ProxyContainerName,
		InboundPort:                options.inboundPort,
		OutboundPort:               options.outboundPort,
		IgnoreInboundPorts:         strings.Join(ignoreInboundPorts, ","),
		IgnoreOutboundPorts:        strings.Join(ignoreOutboundPorts, ","),
		InboundAcceptKeepaliveMs:   defaultKeepaliveMs,
		OutboundConnectKeepaliveMs: defaultKeepaliveMs,
		ProxyAutoInjectEnabled:     options.proxyAutoInject,
		ProxyInjectAnnotation:      k8s.ProxyInjectAnnotation,
		ProxyInjectDisabled:        k8s.ProxyInjectDisabled,
		ProxyLogLevel:              options.proxyLogLevel,
		ProxyUID:                   options.proxyUID,
		ProxyMetricsPort:           options.proxyMetricsPort,
		ProxyControlPort:           options.proxyControlPort,
		ProxySpecFileName:          k8s.ProxySpecFileName,
		ProxyInitSpecFileName:      k8s.ProxyInitSpecFileName,
		ProxyInitImage:             options.taggedProxyInitImage(),
		ProxyImage:                 options.taggedProxyImage(),
		ProxyResourceRequestCPU:    options.proxyCPURequest,
		ProxyResourceRequestMemory: options.proxyMemoryRequest,
		SingleNamespace:            options.singleNamespace,
		EnableHA:                   options.highAvailability,
		ProfileSuffixes:            profileSuffixes,
		EnableH2Upgrade:            !options.disableH2Upgrade,
		NoInitContainer:            options.noInitContainer,
	}, nil
}

func render(config installConfig, w io.Writer, options *installOptions) error {
	// Render raw values and create chart config
	rawValues, err := yaml.Marshal(config)
	if err != nil {
		return err
	}
	chrtConfig := &chart.Config{Raw: string(rawValues), Values: map[string]*chart.Value{}}

<<<<<<< HEAD
	// Read templates into bytes
	chartTmpl, err := readIntoBytes(chartutil.ChartfileName)
	if err != nil {
		return err
	}
	baseTmpl, err := readIntoBytes(baseTemplateName)
	if err != nil {
		return err
	}
	proxyInjectorTmpl, err := readIntoBytes(proxyInjectorTemplateName)
	if err != nil {
		return err
	}

	files := []*chartutil.BufferedFile{
		{Name: chartutil.ChartfileName, Data: chartTmpl},
		{Name: baseTemplateName, Data: baseTmpl},
		{Name: proxyInjectorTemplateName, Data: proxyInjectorTmpl},
=======
	files := []*chartutil.BufferedFile{
		{Name: chartutil.ChartfileName},
		{Name: nsTemplateName},
		{Name: controllerTemplateName},
		{Name: serviceprofileTemplateName},
		{Name: webTemplateName},
		{Name: prometheusTemplateName},
		{Name: grafanaTemplateName},
		{Name: proxyInjectorTemplateName},
	}

	// Read templates into bytes
	for _, f := range files {
		data, err := readIntoBytes(f.Name)
		if err != nil {
			return err
		}
		f.Data = data
>>>>>>> b3cab724
	}

	// Create chart and render templates
	chrt, err := chartutil.LoadFiles(files)
	if err != nil {
		return err
	}

	renderOpts := renderutil.Options{
		ReleaseOptions: chartutil.ReleaseOptions{
			Name:      "linkerd",
			IsInstall: true,
			IsUpgrade: false,
			Time:      timeconv.Now(),
			Namespace: controlPlaneNamespace,
		},
		KubeVersion: "",
	}

	renderedTemplates, err := renderutil.Render(chrt, chrtConfig, renderOpts)
	if err != nil {
		return err
	}

	// Merge templates and inject
	var buf bytes.Buffer
<<<<<<< HEAD
	bt := path.Join(renderOpts.ReleaseOptions.Name, baseTemplateName)
	if _, err := buf.WriteString(renderedTemplates[bt]); err != nil {
		return err
	}

	if config.ProxyAutoInjectEnabled {
		pt := path.Join(renderOpts.ReleaseOptions.Name, proxyInjectorTemplateName)
		if _, err := buf.WriteString(renderedTemplates[pt]); err != nil {
=======
	for _, tmpl := range files {
		t := path.Join(renderOpts.ReleaseOptions.Name, tmpl.Name)
		if _, err := buf.WriteString(renderedTemplates[t]); err != nil {
>>>>>>> b3cab724
			return err
		}
	}

	injectOptions := newInjectOptions()
	injectOptions.proxyConfigOptions = options.proxyConfigOptions

	// Special case for linkerd-proxy running in the Prometheus pod.
	injectOptions.proxyOutboundCapacity[config.PrometheusImage] = prometheusProxyOutboundCapacity

	return InjectYAML(&buf, w, ioutil.Discard, injectOptions)
}

func (options *installOptions) validate() error {
	if _, err := log.ParseLevel(options.controllerLogLevel); err != nil {
		return fmt.Errorf("--controller-log-level must be one of: panic, fatal, error, warn, info, debug")
	}

	if options.proxyAutoInject && options.singleNamespace {
		return fmt.Errorf("The --proxy-auto-inject and --single-namespace flags cannot both be specified together")
	}

	return options.proxyConfigOptions.validate()
}

func readIntoBytes(filename string) ([]byte, error) {
	file, err := static.Templates.Open(filename)
	if err != nil {
		return nil, err
	}
	defer file.Close()

	buf := new(bytes.Buffer)
	buf.ReadFrom(file)

	return buf.Bytes(), nil
}<|MERGE_RESOLUTION|>--- conflicted
+++ resolved
@@ -86,10 +86,6 @@
 	defaultControllerReplicas       = 1
 	defaultHAControllerReplicas     = 3
 
-<<<<<<< HEAD
-	baseTemplateName          = "templates/base.yaml"
-	proxyInjectorTemplateName = "templates/proxy_injector.yaml"
-=======
 	nsTemplateName             = "templates/namespace.yaml"
 	controllerTemplateName     = "templates/controller.yaml"
 	webTemplateName            = "templates/web.yaml"
@@ -97,7 +93,6 @@
 	grafanaTemplateName        = "templates/grafana.yaml"
 	serviceprofileTemplateName = "templates/serviceprofile.yaml"
 	proxyInjectorTemplateName  = "templates/proxy_injector.yaml"
->>>>>>> b3cab724
 )
 
 func newInstallOptions() *installOptions {
@@ -228,26 +223,6 @@
 	}
 	chrtConfig := &chart.Config{Raw: string(rawValues), Values: map[string]*chart.Value{}}
 
-<<<<<<< HEAD
-	// Read templates into bytes
-	chartTmpl, err := readIntoBytes(chartutil.ChartfileName)
-	if err != nil {
-		return err
-	}
-	baseTmpl, err := readIntoBytes(baseTemplateName)
-	if err != nil {
-		return err
-	}
-	proxyInjectorTmpl, err := readIntoBytes(proxyInjectorTemplateName)
-	if err != nil {
-		return err
-	}
-
-	files := []*chartutil.BufferedFile{
-		{Name: chartutil.ChartfileName, Data: chartTmpl},
-		{Name: baseTemplateName, Data: baseTmpl},
-		{Name: proxyInjectorTemplateName, Data: proxyInjectorTmpl},
-=======
 	files := []*chartutil.BufferedFile{
 		{Name: chartutil.ChartfileName},
 		{Name: nsTemplateName},
@@ -266,7 +241,6 @@
 			return err
 		}
 		f.Data = data
->>>>>>> b3cab724
 	}
 
 	// Create chart and render templates
@@ -293,20 +267,9 @@
 
 	// Merge templates and inject
 	var buf bytes.Buffer
-<<<<<<< HEAD
-	bt := path.Join(renderOpts.ReleaseOptions.Name, baseTemplateName)
-	if _, err := buf.WriteString(renderedTemplates[bt]); err != nil {
-		return err
-	}
-
-	if config.ProxyAutoInjectEnabled {
-		pt := path.Join(renderOpts.ReleaseOptions.Name, proxyInjectorTemplateName)
-		if _, err := buf.WriteString(renderedTemplates[pt]); err != nil {
-=======
 	for _, tmpl := range files {
 		t := path.Join(renderOpts.ReleaseOptions.Name, tmpl.Name)
 		if _, err := buf.WriteString(renderedTemplates[t]); err != nil {
->>>>>>> b3cab724
 			return err
 		}
 	}
