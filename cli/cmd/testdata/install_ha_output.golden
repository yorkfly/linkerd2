--- conflicted
+++ resolved
@@ -5,11 +5,7 @@
   name: linkerd
 ---
 ###
-<<<<<<< HEAD
 ### Identity
-=======
-### Controller
->>>>>>> bdae7516
 ###
 ---
 kind: ServiceAccount
@@ -23,21 +19,9 @@
 metadata:
   name: linkerd-linkerd-identity
 rules:
-<<<<<<< HEAD
 - apiGroups: ["extensions", "authentication"]
   resources: ["tokenreview"]
   verbs: ["create"]
-=======
-- apiGroups: ["extensions", "apps"]
-  resources: ["daemonsets", "deployments", "replicasets", "statefulsets"]
-  verbs: ["list", "get", "watch"]
-- apiGroups: [""]
-  resources: ["pods", "endpoints", "services", "replicationcontrollers", "namespaces"]
-  verbs: ["list", "get", "watch"]
-- apiGroups: ["linkerd.io"]
-  resources: ["serviceprofiles"]
-  verbs: ["list", "get", "watch"]
->>>>>>> bdae7516
 ---
 kind: ClusterRoleBinding
 apiVersion: rbac.authorization.k8s.io/v1beta1
@@ -51,7 +35,6 @@
 - kind: ServiceAccount
   name: linkerd-identity
   namespace: linkerd
-<<<<<<< HEAD
 ---
 kind: Service
 apiVersion: v1
@@ -102,8 +85,11 @@
         - -log-level=info
         - -controller-namespace=linkerd
         - -trust-domain=
-        - -trust-anchors=/var/run/linkerd/identity/trust-anchors
-        - -lifetime=
+        - -trust-anchors=/var/run/linkerd/identity-trust-anchors/roots.pem
+        - -signing-intermediates=/var/run/linkerd/identity-signing/trust-anchors.pem
+        - -signing-crt=/var/run/linkerd/identity-signing/crt.der
+        - -signing-key=/var/run/linkerd/identity-signing/key.der
+        - -signing-valid-for=
         image: gcr.io/linkerd-io/controller:dev-undefined
         imagePullPolicy: IfNotPresent
         livenessProbe:
@@ -252,8 +238,6 @@
 - kind: ServiceAccount
   name: linkerd-controller
   namespace: linkerd
-=======
->>>>>>> bdae7516
 ---
 kind: Service
 apiVersion: v1
@@ -351,10 +335,7 @@
         - -addr=:8086
         - -controller-namespace=linkerd
         - -single-namespace=false
-<<<<<<< HEAD
-=======
         - -enable-tls=
->>>>>>> bdae7516
         - -enable-h2-upgrade=true
         - -log-level=info
         image: gcr.io/linkerd-io/controller:dev-undefined
